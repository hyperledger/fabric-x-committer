--- conflicted
+++ resolved
@@ -29,13 +29,8 @@
 	Config struct {
 		Server                        *connection.ServerConfig  `mapstructure:"server"`
 		Monitoring                    monitoring.Config         `mapstructure:"monitoring"`
-<<<<<<< HEAD
 		Committer                     *connection.ClientConfig  `mapstructure:"committer"`
-		Orderer                       broadcastdeliver.Config   `mapstructure:"orderer"`
-=======
-		Committer                     CoordinatorConfig         `mapstructure:"committer"`
 		Orderer                       ordererconn.Config        `mapstructure:"orderer"`
->>>>>>> 840618e3
 		Ledger                        LedgerConfig              `mapstructure:"ledger"`
 		Notification                  NotificationServiceConfig `mapstructure:"notification"`
 		LastCommittedBlockSetInterval time.Duration             `mapstructure:"last-committed-block-set-interval"`
