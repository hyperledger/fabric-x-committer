/*
Copyright IBM Corp. All Rights Reserved.

SPDX-License-Identifier: Apache-2.0
*/

package adapters

import (
	"context"

	"github.com/cockroachdb/errors"
	"golang.org/x/sync/errgroup"

	"github.com/hyperledger/fabric-x-committer/loadgen/workload"
	"github.com/hyperledger/fabric-x-committer/utils/deliver"
	"github.com/hyperledger/fabric-x-committer/utils/test"
)

type (
	// OrdererAdapter applies load on the sidecar.
	OrdererAdapter struct {
		commonAdapter
		config *OrdererClientConfig
	}
)

// NewOrdererAdapter instantiate OrdererAdapter.
func NewOrdererAdapter(config *OrdererClientConfig, res *ClientResources) *OrdererAdapter {
	return &OrdererAdapter{
		commonAdapter: commonAdapter{res: res},
		config:        config,
	}
}

// RunWorkload applies load on the sidecar.
func (c *OrdererAdapter) RunWorkload(ctx context.Context, txStream *workload.StreamWithSetup) error {
	client, err := deliver.New(&c.config.Orderer)
	if err != nil {
		return errors.Wrap(err, "failed to create orderer clients")
	}
	defer client.Close()

	dCtx, dCancel := context.WithCancel(ctx)
	defer dCancel()
	g, gCtx := errgroup.WithContext(dCtx)
	if c.config.SidecarClient == nil || c.config.SidecarClient.Endpoint.Empty() {
		g.Go(func() error {
			defer dCancel() // We stop sending if we can't track the received items.
			return runOrdererReceiver(gCtx, c.res, client)
		})
	} else {
		g.Go(func() error {
			defer dCancel() // We stop sending if we can't track the received items.
<<<<<<< HEAD
			return runSidecarReceiver(gCtx, &sidecarReceiverParameters{
				ChannelID:    c.config.Orderer.ChannelID,
				Res:          c.res,
				ClientConfig: c.config.SidecarClient,
=======
			return runSidecarReceiver(gCtx, &sidecarReceiverConfig{
				Endpoint: c.config.SidecarEndpoint,
				Res:      c.res,
>>>>>>> 840618e3
			})
		})
	}

	for range c.config.BroadcastParallelism {
		g.Go(func() error {
			stream, streamErr := test.NewBroadcastStream(gCtx, &c.config.Orderer)
			if streamErr != nil {
				return errors.Wrap(streamErr, "failed to create a broadcast stream")
			}
			defer stream.Close()
			return sendBlocks(gCtx, &c.commonAdapter, txStream, workload.MapToEnvelopeBatch, stream.SendBatch)
		})
	}
	return errors.Wrap(g.Wait(), "workload done")
}

// Supports specify which phases an adapter supports.
// The sidecar does not support config transactions as it filters them.
// To generate a config TX, the orderer must submit a config block.
func (*OrdererAdapter) Supports() Phases {
	return Phases{
		Config:     false,
		Namespaces: true,
		Load:       true,
	}
}<|MERGE_RESOLUTION|>--- conflicted
+++ resolved
@@ -52,16 +52,9 @@
 	} else {
 		g.Go(func() error {
 			defer dCancel() // We stop sending if we can't track the received items.
-<<<<<<< HEAD
 			return runSidecarReceiver(gCtx, &sidecarReceiverParameters{
-				ChannelID:    c.config.Orderer.ChannelID,
+				ClientConfig: c.config.SidecarClient,
 				Res:          c.res,
-				ClientConfig: c.config.SidecarClient,
-=======
-			return runSidecarReceiver(gCtx, &sidecarReceiverConfig{
-				Endpoint: c.config.SidecarEndpoint,
-				Res:      c.res,
->>>>>>> 840618e3
 			})
 		})
 	}
