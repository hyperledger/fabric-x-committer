--- conflicted
+++ resolved
@@ -69,16 +69,9 @@
 
 	g.Go(func() error {
 		defer dCancel() // We stop sending if we can't track the received items.
-<<<<<<< HEAD
 		return runSidecarReceiver(gCtx, &sidecarReceiverParameters{
-			ChannelID:    c.config.ChannelID,
+			ClientConfig: c.config.Client,
 			Res:          c.res,
-			ClientConfig: c.config.Client,
-=======
-		return runSidecarReceiver(gCtx, &sidecarReceiverConfig{
-			Endpoint: c.config.SidecarEndpoint,
-			Res:      c.res,
->>>>>>> 840618e3
 		})
 	})
 	g.Go(func() error {
