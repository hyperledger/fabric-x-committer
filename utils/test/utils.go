--- conflicted
+++ resolved
@@ -272,7 +272,6 @@
 	})
 }
 
-<<<<<<< HEAD
 // NewSecuredDialConfig creates the default dial config with given transport credentials.
 func NewSecuredDialConfig(
 	t *testing.T,
@@ -328,7 +327,8 @@
 		TLS:      tlsConfig,
 		Retry:    &defaultGrpcRetryProfile,
 	}
-=======
+}
+
 // LogStruct logs a struct in a flat representation.
 func LogStruct(t *testing.T, name string, v any) {
 	t.Helper()
@@ -401,5 +401,4 @@
 		return nil
 	}
 	return &connection.Endpoint{Host: hostStr, Port: int(portFloat)}
->>>>>>> 840618e3
 }